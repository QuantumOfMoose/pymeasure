.. module:: pymeasure.instruments.keithley

########
Keithley
########

This section contains specific documentation on the Keithley instruments that are implemented. If you are interested in an instrument not included, please consider :doc:`adding the instrument </dev/adding_instruments>`.

.. toctree::
   :maxdepth: 2

   keithley2000
   keithley2400
<<<<<<< HEAD
   keithley2450
   keithley2700
   keithley6221
=======
   keithley2750
>>>>>>> 17738008
<|MERGE_RESOLUTION|>--- conflicted
+++ resolved
@@ -11,10 +11,7 @@
 
    keithley2000
    keithley2400
-<<<<<<< HEAD
    keithley2450
    keithley2700
    keithley6221
-=======
-   keithley2750
->>>>>>> 17738008
+   keithley2750